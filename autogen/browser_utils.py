# ruff: noqa: E722
import json
import os
import requests
import re
import markdownify
import io
import uuid
import mimetypes
from urllib.parse import urljoin, urlparse, parse_qs
from bs4 import BeautifulSoup
from typing import Any, Dict, List, Optional, Union, Tuple

# Optional PDF support
IS_PDF_CAPABLE = False
try:
    import pdfminer
    import pdfminer.high_level

    IS_PDF_CAPABLE = True
except ModuleNotFoundError:
    pass

# Optional YouTube transcription support
IS_YOUTUBE_TRANSCRIPT_CAPABLE = False
try:
    from youtube_transcript_api import YouTubeTranscriptApi

    IS_YOUTUBE_TRANSCRIPT_CAPABLE = True
except ModuleNotFoundError:
    pass

# Other optional dependencies
try:
    import pathvalidate
except ModuleNotFoundError:
    pass


class TextRendererResult:
    """The result of rendering a webpage to text."""

    def __init__(self, title: Union[str, None] = None, page_content: str = ""):
        self.title = title
        self.page_content = page_content


class PageTextRenderer:
    """A TextRender is used by the SimpleTextBrowser to claim
    responsibility for rendering a page. Once a page has been claimed,
    the instance' render_page function will be called, and the result
    stream is expected to be consumed -- there is no going back."""

    def claim_responsibility(self, url, status_code, content_type, **kwargs) -> bool:
        """Return true only if the text renderer is prepared to
        claim responsibility for the page.
        """
        raise NotImplementedError()

    def render_page(self, response, url, status_code, content_type) -> TextRendererResult:
        """Return true only if the text renderer is prepared to
        claim responsibility for the page.
        """
        raise NotImplementedError()

    # Helper functions
    def _read_all_text(self, response):
        """Read the entire response, and return as a string."""
        text = ""
        for chunk in response.iter_content(chunk_size=512, decode_unicode=True):
            text += chunk
        return text

    def _read_all_html(self, response):
        """Read the entire response, and return as a beautiful soup object."""
        return BeautifulSoup(self._read_all_text(response), "html.parser")

    def _read_all_bytesio(self, response):
        """Read the entire response, and return an in-memory bytes stream."""
        return io.BytesIO(response.raw.read())

    def _fix_newlines(self, rendered_text):
        re.sub(r"\r\n", "\n", rendered_text)
        return re.sub(r"\n{2,}", "\n\n", rendered_text).strip()  # Remove excessive blank lines


class PlainTextRenderer(PageTextRenderer):
    """Anything with content type text/plain"""

    def claim_responsibility(self, url, status_code, content_type, **kwargs) -> bool:
        return content_type is not None and "text/plain" in content_type.lower()

    def render_page(self, response, url, status_code, content_type) -> TextRendererResult:
        return TextRendererResult(title=None, page_content=self._fix_newlines(self._read_all_text(response)))


class HtmlRenderer(PageTextRenderer):
    """Anything with content type text/html"""

    def claim_responsibility(self, url, status_code, content_type, **kwargs) -> bool:
        return content_type is not None and "text/html" in content_type.lower()

    def render_page(self, response, url, status_code, content_type) -> TextRendererResult:
        soup = self._read_all_html(response)

        # Remove javascript and style blocks
        for script in soup(["script", "style"]):
            script.extract()

        webpage_text = markdownify.MarkdownConverter().convert_soup(soup)

        return TextRendererResult(
            title=soup.title.string,
            page_content=self._fix_newlines(webpage_text),
        )


class WikipediaRenderer(PageTextRenderer):
    """Handle Wikipedia pages separately, focusing only on the main document content."""

    def claim_responsibility(self, url, status_code, content_type, **kwargs) -> bool:
        return (
            content_type is not None
            and "text/html" in content_type.lower()
            and re.search(r"^https?:\/\/[a-zA-Z]{2,3}.wikipedia.org\/", url)
        )

    def render_page(self, response, url, status_code, content_type) -> TextRendererResult:
        soup = self._read_all_html(response)

        # Remove javascript and style blocks
        for script in soup(["script", "style"]):
            script.extract()

        # Print only the main content
        body_elm = soup.find("div", {"id": "mw-content-text"})
        title_elm = soup.find("span", {"class": "mw-page-title-main"})

        webpage_text = ""
        if body_elm:
            # What's the title
            main_title = soup.title.string
            if title_elm and len(title_elm) > 0:
                main_title = title_elm.string

            # Render the page
            webpage_text = "# " + main_title + "\n\n" + markdownify.MarkdownConverter().convert_soup(body_elm)
        else:
            webpage_text = markdownify.MarkdownConverter().convert_soup(soup)

        return TextRendererResult(
            title=soup.title.string,
            page_content=self._fix_newlines(webpage_text),
        )


class YouTubeRenderer(PageTextRenderer):
    """Handle YouTube specially, focusing on the video title, description, and transcript."""

    def claim_responsibility(self, url, status_code, content_type, **kwargs) -> bool:
        return (
            content_type is not None
            and "text/html" in content_type.lower()
            and url.startswith("https://www.youtube.com/watch?")
        )

    def render_page(self, response, url, status_code, content_type) -> TextRendererResult:
        soup = self._read_all_html(response)

        # Read the meta tags
        metadata = {"title": soup.title.string}
        for meta in soup(["meta"]):
            for a in meta.attrs:
                if a in ["itemprop", "property", "name"]:
                    metadata[meta[a]] = meta.get("content", "")
                    break

        # We can also try to read the full description. This is more prone to breaking, since it reaches into the page implementation
        try:
            for script in soup(["script"]):
                content = script.text
                if "ytInitialData" in content:
                    lines = re.split(r"\r?\n", content)
                    obj_start = lines[0].find("{")
                    obj_end = lines[0].rfind("}")
                    if obj_start >= 0 and obj_end >= 0:
                        data = json.loads(lines[0][obj_start : obj_end + 1])
                        attrdesc = self._findKey(data, "attributedDescriptionBodyText")
                        if attrdesc:
                            metadata["description"] = attrdesc["content"]
                    break
        except:
            pass

        # Start preparing the page
        webpage_text = "# YouTube\n"

        title = self._get(metadata, ["title", "og:title", "name"])
        if title:
            webpage_text += f"\n## {title}\n"

        stats = ""
        views = self._get(metadata, ["interactionCount"])
        if views:
            stats += f"- **Views:** {views}\n"

        keywords = self._get(metadata, ["keywords"])
        if keywords:
            stats += f"- **Keywords:** {keywords}\n"

        runtime = self._get(metadata, ["duration"])
        if runtime:
            stats += f"- **Runtime:** {runtime}\n"

        if len(stats) > 0:
            webpage_text += f"\n### Video Metadata\n{stats}\n"

        description = self._get(metadata, ["description", "og:description"])
        if description:
            webpage_text += f"\n### Description\n{description}\n"

        if IS_YOUTUBE_TRANSCRIPT_CAPABLE:
            transcript_text = ""
            parsed_url = urlparse(url)
            params = parse_qs(parsed_url.query)
            if "v" in params:
                video_id = params["v"][0]
                try:
                    # Must be a single transcript.
                    transcript = YouTubeTranscriptApi.get_transcript(video_id)
                    transcript_text = " ".join([part["text"] for part in transcript])
                    # Alternative formatting:
                    # formatter = TextFormatter()
                    # formatter.format_transcript(transcript)
                except:
                    pass
            if transcript_text:
                webpage_text += f"\n### Transcript\n{transcript_text}\n"

        return TextRendererResult(
            title="",
            page_content=self._fix_newlines(webpage_text),
        )

    def _get(self, json, keys, default=None):
        for k in keys:
            if k in json:
                return json[k]
        return default

    def _findKey(self, json, key):
        if isinstance(json, list):
            for elm in json:
                ret = self._findKey(elm, key)
                if ret is not None:
                    return ret
        elif isinstance(json, dict):
            for k in json:
                if k == key:
                    return json[k]
                else:
                    ret = self._findKey(json[k], key)
                    if ret is not None:
                        return ret
        return None


class PdfRenderer(PageTextRenderer):
    """Anything with content type application/pdf"""

    def claim_responsibility(self, url, status_code, content_type, **kwargs) -> bool:
        return content_type is not None and "application/pdf" in content_type.lower()

    def render_page(self, response, url, status_code, content_type) -> TextRendererResult:
        return TextRendererResult(
            title=None,
            page_content=pdfminer.high_level.extract_text(self._read_all_bytesio(response)),
        )


class DownloadRenderer(PageTextRenderer):
    def __init__(self, browser):
        self._browser = browser

    """Catch all downloader, when a download folder is set."""

    def claim_responsibility(self, url, status_code, content_type, **kwargs) -> bool:
        return bool(self._browser.downloads_folder)

    def render_page(self, response, url, status_code, content_type) -> TextRendererResult:
        # Try producing a safe filename
        fname = None
        try:
            fname = pathvalidate.sanitize_filename(os.path.basename(urlparse(url).path)).strip()
        except NameError:
            pass

        # No suitable name, so make one
        if fname is None:
            extension = mimetypes.guess_extension(content_type)
            if extension is None:
                extension = ".download"
            fname = str(uuid.uuid4()) + extension

        # Open a file for writing
        download_path = os.path.abspath(os.path.join(self._browser.downloads_folder, fname))
        with open(download_path, "wb") as fh:
            for chunk in response.iter_content(chunk_size=512):
                fh.write(chunk)

        return TextRendererResult(
            title="Download complete.",
            page_content=f"Downloaded '{url}' to '{download_path}'.",
        )


class FallbackPageRenderer(PageTextRenderer):
    """Accept all requests that come to it."""

    def claim_responsibility(self, url, status_code, content_type, **kwargs) -> bool:
        return True

    def render_page(self, response, url, status_code, content_type) -> TextRendererResult:
        return TextRendererResult(
            title=f"Error - Unsupported Content-Type '{content_type}'",
            page_content=f"Error - Unsupported Content-Type '{content_type}'",
        )


class FallbackErrorRenderer(PageTextRenderer):
    def __init__(self):
        self._html_renderer = HtmlRenderer()

    """Accept all requests that come to it."""

    def claim_responsibility(self, url, status_code, content_type, **kwargs) -> bool:
        return True

    def render_page(self, response, url, status_code, content_type) -> TextRendererResult:
        # If the error was rendered in HTML we might as well render it
        if content_type is not None and "text/html" in content_type.lower():
            res = self._html_renderer.render_page(response, url, status_code, content_type)
            res.title = f"Error {status_code}"
            res.page_content = f"## Error {status_code}\n\n{res.page_content}"
            return res
        else:
            return TextRendererResult(
                title=f"Error {status_code}",
                page_content=f"## Error {status_code}\n\n{self._read_all_text(response)}",
            )


class SimpleTextBrowser:
    """(In preview) An extremely simple text-based web browser comparable to Lynx. Suitable for Agentic use."""

    def __init__(
        self,
        start_page: Optional[str] = None,
        viewport_size: Optional[int] = 1024 * 8,
        downloads_folder: Optional[Union[str, None]] = None,
        bing_api_key: Optional[Union[str, None]] = None,
        request_kwargs: Optional[Union[Dict[str, Any], None]] = None,
    ):
        self.start_page: str = start_page if start_page else "about:blank"
        self.viewport_size = viewport_size  # Applies only to the standard uri types
        self.downloads_folder = downloads_folder
        self.history: List[str] = list()
        self.page_title: Optional[str] = None
        self.viewport_current_page = 0
        self.viewport_pages: List[Tuple[int, int]] = list()
        self.set_address(self.start_page)
        self.bing_api_key = bing_api_key
        self.request_kwargs = request_kwargs

        self._page_renderers = []
        self._error_renderers = []
        self._page_content = ""

        # Register renderers for successful browsing operations
        # Later registrations are tried first / take higher priority than earlier registrations
        # To this end, the most specific renderers should appear below the most generic renderers
        self.register_page_renderer(FallbackPageRenderer())
        self.register_page_renderer(DownloadRenderer(self))
        self.register_page_renderer(HtmlRenderer())
        self.register_page_renderer(PlainTextRenderer())
        self.register_page_renderer(WikipediaRenderer())
        self.register_page_renderer(YouTubeRenderer())

        if IS_PDF_CAPABLE:
            self.register_page_renderer(PdfRenderer())

        # Register renderers for error conditions
        self.register_error_renderer(FallbackErrorRenderer())

    @property
    def address(self) -> str:
        """Return the address of the current page."""
        return self.history[-1]

    def set_address(self, uri_or_path: str) -> None:
        self.history.append(uri_or_path)

        # Handle special URIs
        if uri_or_path == "about:blank":
            self._set_page_content("")
        elif uri_or_path.startswith("bing:"):
            self._bing_search(uri_or_path[len("bing:") :].strip())
        else:
            if not uri_or_path.startswith("http:") and not uri_or_path.startswith("https:"):
                uri_or_path = urljoin(self.address, uri_or_path)
                self.history[-1] = uri_or_path  # Update the address with the fully-qualified path
            self._fetch_page(uri_or_path)

        self.viewport_current_page = 0

    @property
    def viewport(self) -> str:
        """Return the content of the current viewport."""
        bounds = self.viewport_pages[self.viewport_current_page]
        return self.page_content[bounds[0] : bounds[1]]

    @property
    def page_content(self) -> str:
        """Return the full contents of the current page."""
        return self._page_content

    def _set_page_content(self, content: str) -> None:
        """Sets the text content of the current page."""
        self._page_content = content
        self._split_pages()
        if self.viewport_current_page >= len(self.viewport_pages):
            self.viewport_current_page = len(self.viewport_pages) - 1

    def page_down(self) -> None:
        self.viewport_current_page = min(self.viewport_current_page + 1, len(self.viewport_pages) - 1)

    def page_up(self) -> None:
        self.viewport_current_page = max(self.viewport_current_page - 1, 0)

    def visit_page(self, path_or_uri: str) -> str:
        """Update the address, visit the page, and return the content of the viewport."""
        self.set_address(path_or_uri)
        return self.viewport

<<<<<<< HEAD
    def register_page_renderer(self, renderer: PageTextRenderer):
        """Register a page text renderer."""
        self._page_renderers.insert(0, renderer)

    def register_error_renderer(self, renderer: PageTextRenderer):
        """Register a page text renderer."""
        self._error_renderers.insert(0, renderer)

    def _split_pages(self):
=======
    def _split_pages(self) -> None:
>>>>>>> e83de5d0
        # Split only regular pages
        if not self.address.startswith("http:") and not self.address.startswith("https:"):
            self.viewport_pages = [(0, len(self._page_content))]
            return

        # Handle empty pages
        if len(self._page_content) == 0:
            self.viewport_pages = [(0, 0)]
            return

        # Break the viewport into pages
        self.viewport_pages = []
        start_idx = 0
        while start_idx < len(self._page_content):
            end_idx = min(start_idx + self.viewport_size, len(self._page_content))  # type: ignore[operator]
            # Adjust to end on a space
            while end_idx < len(self._page_content) and self._page_content[end_idx - 1] not in [" ", "\t", "\r", "\n"]:
                end_idx += 1
            self.viewport_pages.append((start_idx, end_idx))
            start_idx = end_idx

    def _bing_api_call(self, query: str) -> Dict[str, Dict[str, List[Dict[str, Union[str, Dict[str, str]]]]]]:
        # Make sure the key was set
        if self.bing_api_key is None:
            raise ValueError("Missing Bing API key.")

        # Prepare the request parameters
        request_kwargs = self.request_kwargs.copy() if self.request_kwargs is not None else {}

        if "headers" not in request_kwargs:
            request_kwargs["headers"] = {}
        request_kwargs["headers"]["Ocp-Apim-Subscription-Key"] = self.bing_api_key

        if "params" not in request_kwargs:
            request_kwargs["params"] = {}
        request_kwargs["params"]["q"] = query
        request_kwargs["params"]["textDecorations"] = False
        request_kwargs["params"]["textFormat"] = "raw"

        request_kwargs["stream"] = False

        # Make the request
        response = requests.get("https://api.bing.microsoft.com/v7.0/search", **request_kwargs)
        response.raise_for_status()
        results = response.json()

        return results  # type: ignore[no-any-return]

    def _bing_search(self, query: str) -> None:
        results = self._bing_api_call(query)

        web_snippets: List[str] = list()
        idx = 0
        for page in results["webPages"]["value"]:
            idx += 1
            web_snippets.append(f"{idx}. [{page['name']}]({page['url']})\n{page['snippet']}")
            if "deepLinks" in page:
                for dl in page["deepLinks"]:
                    idx += 1
                    web_snippets.append(
                        f"{idx}. [{dl['name']}]({dl['url']})\n{dl['snippet'] if 'snippet' in dl else ''}"  # type: ignore[index]
                    )

        news_snippets = list()
        if "news" in results:
            for page in results["news"]["value"]:
                idx += 1
                news_snippets.append(f"{idx}. [{page['name']}]({page['url']})\n{page['description']}")

        self.page_title = f"{query} - Search"

        content = (
            f"A Bing search for '{query}' found {len(web_snippets) + len(news_snippets)} results:\n\n## Web Results\n"
            + "\n\n".join(web_snippets)
        )
        if len(news_snippets) > 0:
            content += "\n\n## News Results:\n" + "\n\n".join(news_snippets)
        self._set_page_content(content)

    def _fetch_page(self, url: str) -> None:
        try:
            # Prepare the request parameters
            request_kwargs = self.request_kwargs.copy() if self.request_kwargs is not None else {}
            request_kwargs["stream"] = True

            # Send a HTTP request to the URL
            response = requests.get(url, **request_kwargs)
            response.raise_for_status()

            # If the HTTP request was successful
            content_type = response.headers.get("content-type", "")
            for renderer in self._page_renderers:
                if renderer.claim_responsibility(url, response.status_code, content_type):
                    res = renderer.render_page(response, url, response.status_code, content_type)
                    self.page_title = res.title
                    self._set_page_content(res.page_content)
                    return

            # Unhandled page
            self.page_title = "Error - Unhandled _fetch_page"
            self._set_page_content(
                f"""Error - Unhandled _fetch_page:
Url: {url}
Status code: {response.status_code}
Content-type: {content_type}"""
            )
        except requests.exceptions.RequestException as ex:
            for renderer in self._error_renderers:
                response = ex.response
                content_type = response.headers.get("content-type", "")
                if renderer.claim_responsibility(url, response.status_code, content_type):
                    res = renderer.render_page(response, url, response.status_code, content_type)
                    self.page_title = res.title
                    self._set_page_content(res.page_content)
                    return
            self.page_title = "Error - Unhandled _fetch_page"
            self._set_page_content(
                f"""Error - Unhandled _fetch_page error:
Url: {url}
Status code: {response.status_code}
Content-type: {content_type}"""
            )<|MERGE_RESOLUTION|>--- conflicted
+++ resolved
@@ -442,19 +442,15 @@
         self.set_address(path_or_uri)
         return self.viewport
 
-<<<<<<< HEAD
-    def register_page_renderer(self, renderer: PageTextRenderer):
+    def register_page_renderer(self, renderer: PageTextRenderer) -> None:
         """Register a page text renderer."""
         self._page_renderers.insert(0, renderer)
 
-    def register_error_renderer(self, renderer: PageTextRenderer):
+    def register_error_renderer(self, renderer: PageTextRenderer) -> None:
         """Register a page text renderer."""
         self._error_renderers.insert(0, renderer)
 
-    def _split_pages(self):
-=======
     def _split_pages(self) -> None:
->>>>>>> e83de5d0
         # Split only regular pages
         if not self.address.startswith("http:") and not self.address.startswith("https:"):
             self.viewport_pages = [(0, len(self._page_content))]
